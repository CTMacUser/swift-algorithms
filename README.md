--- conflicted
+++ resolved
@@ -32,11 +32,8 @@
 
 - [`chunked(by:)`, `chunked(on:)`](https://github.com/apple/swift-algorithms/blob/main/Guides/Chunked.md): Eager and lazy operations that break a collection into chunks based on either a binary predicate or when the result of a projection changes.
 - [`indexed()`](https://github.com/apple/swift-algorithms/blob/main/Guides/Indexed.md): Iterate over tuples of a collection's indices and elements. 
-<<<<<<< HEAD
+- [`trimming(where:)`](https://github.com/apple/swift-algorithms/blob/main/Guides/Trim.md): Returns a slice by trimming elements from a collection's start and end. 
 - [`mergeSorted(with:keeping:by:)`, `mergeSorted(with:keeping:)`](./Guides/MergeSorted.md): Eager and lazy operations that take another sequence, assume that both the given sequence and the receiver are sorted according to the given predicate (defaults to `<`), and returns the given subset of the sequences' merger (also sorted).
-=======
-- [`trimming(where:)`](https://github.com/apple/swift-algorithms/blob/main/Guides/Trim.md): Returns a slice by trimming elements from a collection's start and end. 
->>>>>>> ad6dc7a1
 
 
 ## Adding Swift Algorithms as a Dependency
