//===----------------------------------------------------------------------===//
//
// This source file is part of the Swift Algorithms open source project
//
// Copyright (c) 2020 Apple Inc. and the Swift project authors
// Licensed under Apache License v2.0 with Runtime Library Exception
//
// See https://swift.org/LICENSE.txt for license information
//
//===----------------------------------------------------------------------===//

/// A collection wrapper that breaks a collection into chunks based on a
/// predicate or projection.
public struct LazyChunked<Base: Collection, Subject> {
  /// The collection that this instance provides a view onto.
  public let base: Base
  
  /// The projection function.
  @usableFromInline
  internal let projection: (Base.Element) -> Subject
  
  /// The predicate.
  @usableFromInline
  internal let belongInSameGroup: (Subject, Subject) -> Bool
  
  @usableFromInline
  internal init(
    base: Base,
    projection: @escaping (Base.Element) -> Subject,
    belongInSameGroup: @escaping (Subject, Subject) -> Bool
  ) {
    self.base = base
    self.projection = projection
    self.belongInSameGroup = belongInSameGroup
  }
}

extension LazyChunked: LazyCollectionProtocol {
  /// A position in a chunked collection.
  public struct Index: Comparable {
    /// The lower bound of the chunk at this position.
    @usableFromInline
    internal var lowerBound: Base.Index
    
    /// The upper bound of the chunk at this position.
    ///
    /// `upperBound` is optional so that computing `startIndex` can be an O(1)
    /// operation. When `upperBound` is `nil`, the actual upper bound is found
    /// when subscripting or calling `index(after:)`.
    @usableFromInline
    internal var upperBound: Base.Index?
    
    @usableFromInline
    internal init(lowerBound: Base.Index, upperBound: Base.Index? = nil) {
      self.lowerBound = lowerBound
      self.upperBound = upperBound
    }
    
    @inlinable
    public static func == (lhs: Index, rhs: Index) -> Bool {
      // Only use the lower bound to test for equality, since sometimes the
      // `startIndex` will have an upper bound of `nil` and sometimes it won't,
      // such as when retrieved by:
      // `c.index(before: c.index(after: c.startIndex))`.
      //
      // Since each index represents the range of a disparate chunk, no two
      // unique indices will have the same lower bound.
      lhs.lowerBound == rhs.lowerBound
    }
    
    @inlinable
    public static func < (lhs: Index, rhs: Index) -> Bool {
      // Only use the lower bound to test for ordering, as above.
      lhs.lowerBound < rhs.lowerBound
    }
  }

  /// Returns the index in the base collection of the end of the chunk starting
  /// at the given index.
  @usableFromInline
  internal func endOfChunk(startingAt start: Base.Index) -> Base.Index {
    let subject = projection(base[start])
    return base[base.index(after: start)...]
      .firstIndex(where: { !belongInSameGroup(subject, projection($0)) })
      ?? base.endIndex
  }
  
  @inlinable
  public var startIndex: Index {
    Index(lowerBound: base.startIndex)
  }
  
  @inlinable
  public var endIndex: Index {
    Index(lowerBound: base.endIndex)
  }
  
  @inlinable
  public func index(after i: Index) -> Index {
    precondition(i != endIndex, "Can't advance past endIndex")
    let upperBound = i.upperBound ?? endOfChunk(startingAt: i.lowerBound)
    guard upperBound != base.endIndex else { return endIndex }
    let end = endOfChunk(startingAt: upperBound)
    return Index(lowerBound: upperBound, upperBound: end)
  }
  
  @inlinable
  public subscript(position: Index) -> Base.SubSequence {
    let upperBound = position.upperBound
      ?? endOfChunk(startingAt: position.lowerBound)
    return base[position.lowerBound..<upperBound]
  }
}

extension LazyChunked.Index: Hashable where Base.Index: Hashable {}

extension LazyChunked: BidirectionalCollection
  where Base: BidirectionalCollection
{
  /// Returns the index in the base collection of the start of the chunk ending
  /// at the given index.
  @usableFromInline
  internal func startOfChunk(endingAt end: Base.Index) -> Base.Index {
    let indexBeforeEnd = base.index(before: end)
    
    // Get the projected value of the last element in the range ending at `end`.
    let subject = projection(base[indexBeforeEnd])
    
    // Search backward from `end` for the first element whose projection isn't
    // equal to `subject`.
    if let firstMismatch = base[..<indexBeforeEnd]
      .lastIndex(where: { !belongInSameGroup(projection($0), subject) })
    {
      // If we found one, that's the last element of the _next_ previous chunk,
      // and therefore one position _before_ the start of this chunk.
      return base.index(after: firstMismatch)
    } else {
      // If we didn't find such an element, this chunk extends back to the start
      // of the collection.
      return base.startIndex
    }
  }

  @inlinable
  public func index(before i: Index) -> Index {
    precondition(i != startIndex, "Can't advance before startIndex")
    let start = startOfChunk(endingAt: i.lowerBound)
    return Index(lowerBound: start, upperBound: i.lowerBound)
  }
}

//===----------------------------------------------------------------------===//
// lazy.chunked(by:)
//===----------------------------------------------------------------------===//

extension LazyCollectionProtocol {
  /// Returns a lazy collection of subsequences of this collection, chunked by
  /// the given predicate.
  ///
  /// - Complexity: O(1). When iterating over the resulting collection,
  ///   accessing each successive chunk has a complexity of O(*m*), where *m*
  ///   is the length of the chunk.
  @inlinable
  public func chunked(
    by belongInSameGroup: @escaping (Element, Element) -> Bool
  ) -> LazyChunked<Elements, Element> {
    LazyChunked(
      base: elements,
      projection: { $0 },
      belongInSameGroup: belongInSameGroup)
  }
  
  /// Returns a lazy collection of subsequences of this collection, chunked by
  /// grouping elements that project to the same value.
  ///
  /// - Complexity: O(1). When iterating over the resulting collection,
  ///   accessing each successive chunk has a complexity of O(*m*), where *m*
  ///   is the length of the chunk.
  @inlinable
  public func chunked<Subject: Equatable>(
    on projection: @escaping (Element) -> Subject
  ) -> LazyChunked<Elements, Subject> {
    LazyChunked(
      base: elements,
      projection: projection,
      belongInSameGroup: ==)
  }
}

//===----------------------------------------------------------------------===//
// chunked(by:)
//===----------------------------------------------------------------------===//

extension Collection {
  /// Returns a collection of subsequences of this collection, chunked by
  /// grouping elements that project to the same value according to the given
  /// predicate.
  ///
  /// - Complexity: O(*n*), where *n* is the length of this collection.
  @usableFromInline
  internal func chunked<Subject>(
    on projection: (Element) throws -> Subject,
    by belongInSameGroup: (Subject, Subject) throws -> Bool
  ) rethrows -> [SubSequence] {
    guard !isEmpty else { return [] }
    var result: [SubSequence] = []
    
    var start = startIndex
    var subject = try projection(self[start])
    
    for (index, element) in indexed().dropFirst() {
      let nextSubject = try projection(element)
      if try !belongInSameGroup(subject, nextSubject) {
        result.append(self[start..<index])
        start = index
        subject = nextSubject
      }
    }
    
    if start != endIndex {
      result.append(self[start..<endIndex])
    }
    
    return result
  }
  
  /// Returns a collection of subsequences of this collection, chunked by
  /// the given predicate.
  ///
  /// - Complexity: O(*n*), where *n* is the length of this collection.
  @inlinable
  public func chunked(
    by belongInSameGroup: (Element, Element) throws -> Bool
  ) rethrows -> [SubSequence] {
    try chunked(on: { $0 }, by: belongInSameGroup)
  }

  /// Returns a collection of subsequences of this collection, chunked by
  /// grouping elements that project to the same value.
  ///
  /// - Complexity: O(*n*), where *n* is the length of this collection.
  @inlinable
  public func chunked<Subject: Equatable>(
    on projection: (Element) throws -> Subject
  ) rethrows -> [SubSequence] {
    try chunked(on: projection, by: ==)
  }
}

//===----------------------------------------------------------------------===//
// chunks(ofCount:)
//===----------------------------------------------------------------------===//

/// An index for an element (or past-the-end) of a `ChunkedByCount` collection.
public struct ChunkedByCountIndex<Base: Comparable> {
  // Using a separate type, instead of one embedded in ChunkedByCount, allows
  // ChunkedByCount<T> and ChunkedByCount<T.SubSequence> to share indices.

  @usableFromInline
  internal let baseRange: Range<Base>

  @usableFromInline
  internal init(_baseRange: Range<Base>) {
    self.baseRange = _baseRange
  }
}

extension ChunkedByCountIndex: Equatable {}

extension ChunkedByCountIndex: Comparable {
  public static func < (lhs: Self, rhs: Self) -> Bool {
    // Intervals are harder to do straight comparisons for.  But any cross-
    // overlap between non-identical ranges means the operands weren't from
    // compatible collections to begin with, a precondition violation.
    //
    // (Similar reasoning applies for not bothering to do a customized defintion
    // for the equality operator.)
    return lhs.baseRange.lowerBound < rhs.baseRange.lowerBound
  }
}

extension ChunkedByCountIndex: Hashable where Base: Hashable {}

/// A collection that presents the elements of its base collection
/// in `SubSequence` chunks of any given count.
///
/// A `ChunkedByCount` is a lazy view on the base Collection, but it does not implicitly confer
/// laziness on algorithms applied to its result.  In other words, for ordinary collections `c`:
///
/// * `c.chunks(ofCount: 3)` does not create new storage
/// * `c.chunks(ofCount: 3).map(f)` maps eagerly and returns a new array
/// * `c.lazy.chunks(ofCount: 3).map(f)` maps lazily and returns a `LazyMapCollection`
public struct ChunkedByCount<Base: Collection> {
  
  public typealias Element = Base.SubSequence
  
  @usableFromInline
  internal let base: Base
  
  @usableFromInline
  internal let chunkCount: Int
  
  @usableFromInline
<<<<<<< HEAD
  internal var cachedStartUpperBound: Base.Index
=======
  internal var startUpperBound: Base.Index
>>>>>>> f89fe8fa

  /// Creates a view instance that presents the elements of the given collection
  /// as `SubSequence` chunks with the given count, caching the given index for
  /// where the first chunk ends.
  ///
  /// - Complexity: O(1)
  @inlinable
  internal init(_base: Base, _chunkCount: Int, _firstChunkEnd: Base.Index) {
    self.base = _base
    self.chunkCount = _chunkCount
    self.cachedStartUpperBound = _firstChunkEnd
  }
  ///  Creates a view instance that presents the elements of `base`
  ///  in `SubSequence` chunks of the given count.
  ///
  /// - Complexity: O(n)
  @inlinable
  internal init(_base: Base, _chunkCount: Int) {
    // Compute the start index upfront in order to make
    // start index a O(1) lookup.
<<<<<<< HEAD
    let baseEnd = _base.index(_base.startIndex, offsetBy: _chunkCount,
                              limitedBy: _base.endIndex) ?? _base.endIndex
    self.init(_base: _base, _chunkCount: _chunkCount, _firstChunkEnd: baseEnd)
=======
    self.startUpperBound = _base.index(
      _base.startIndex, offsetBy: _chunkCount,
      limitedBy: _base.endIndex
    ) ?? _base.endIndex
>>>>>>> f89fe8fa
  }
}

extension ChunkedByCount: Collection {
  public typealias Index = ChunkedByCountIndex<Base.Index>
  public typealias SubSequence = ChunkedByCount<Base.SubSequence>

  /// - Complexity: O(1)
  @inlinable
  public var startIndex: Index {
<<<<<<< HEAD
    Index(_baseRange: base.startIndex..<cachedStartUpperBound)
=======
    Index(_baseRange: base.startIndex..<startUpperBound)
>>>>>>> f89fe8fa
  }
  @inlinable
  public var endIndex: Index {
    Index(_baseRange: base.endIndex..<base.endIndex)
  }
  
  /// - Complexity: O(1)
  public subscript(i: Index) -> Element {
    precondition(i < endIndex, "Index out of range")
    return base[i.baseRange]
  }
  public subscript(bounds: Range<Index>) -> SubSequence {
    let lowerRange = bounds.lowerBound.baseRange,
        upperRange = bounds.upperBound.baseRange
    let resultBounds: Range<Base.Index>
    if lowerRange.lowerBound < upperRange.lowerBound {
      resultBounds = lowerRange.lowerBound ..< upperRange.upperBound
    } else {
      resultBounds = lowerRange.lowerBound ..< upperRange.lowerBound
      assert(resultBounds.isEmpty)
    }
    return SubSequence(_base: base[resultBounds], _chunkCount: chunkCount,
                       _firstChunkEnd: lowerRange.upperBound)
  }
  
  @inlinable
  public func index(after i: Index) -> Index {
    precondition(i < endIndex, "Advancing past end index")
    let baseIdx = base.index(
      i.baseRange.upperBound, offsetBy: chunkCount,
      limitedBy: base.endIndex
    ) ?? base.endIndex
    return Index(_baseRange: i.baseRange.upperBound..<baseIdx)
  }
}

<<<<<<< HEAD
=======
extension ChunkedByCount.Index: Comparable {
  @inlinable
  public static func == (lhs: ChunkedByCount.Index,
                         rhs: ChunkedByCount.Index) -> Bool {
    lhs.baseRange.lowerBound == rhs.baseRange.lowerBound
  }
  
  @inlinable
  public static func < (lhs: ChunkedByCount.Index,
                        rhs: ChunkedByCount.Index) -> Bool {
    lhs.baseRange.lowerBound < rhs.baseRange.lowerBound
  }
}

>>>>>>> f89fe8fa
extension ChunkedByCount:
  BidirectionalCollection, RandomAccessCollection
where Base: RandomAccessCollection {
  @inlinable
  public func index(before i: Index) -> Index {
    precondition(i > startIndex, "Advancing past start index")
    
    var offset = chunkCount
    if i.baseRange.lowerBound == base.endIndex {
      let remainder = base.count%chunkCount
      if remainder != 0 {
        offset = remainder
      }
    }
    
    let baseIdx = base.index(
      i.baseRange.lowerBound, offsetBy: -offset,
      limitedBy: base.startIndex
    ) ?? base.startIndex
    return Index(_baseRange: baseIdx..<i.baseRange.lowerBound)
  }
}

extension ChunkedByCount {
  @inlinable
  public func distance(from start: Index, to end: Index) -> Int {
    let distance =
      base.distance(from: start.baseRange.lowerBound,
                    to: end.baseRange.lowerBound)
    let (quotient, remainder) =
      distance.quotientAndRemainder(dividingBy: chunkCount)
    return quotient + remainder.signum()
  }

  @inlinable
  public var count: Int {
    let (quotient, remainder) =
      base.count.quotientAndRemainder(dividingBy: chunkCount)
    return quotient + remainder.signum()
  }
  
  @inlinable
  public func index(
    _ i: Index, offsetBy offset: Int, limitedBy limit: Index
  ) -> Index? {
    guard offset != 0 else { return i }
    guard limit != i else { return nil }
    
    if offset > 0 {
      guard limit < i || distance(from: i, to: limit) >= offset else {
        return nil
      }
      return offsetForward(i, offsetBy: offset)
    } else {
      guard limit > i || distance(from: i, to: limit) <= offset else {
        return nil
      }
      return offsetBackward(i, offsetBy: offset)
    }
  }

  @inlinable
  public func index(_ i: Index, offsetBy distance: Int) -> Index {
    guard distance != 0 else { return i }
    
    return distance > 0
        ? offsetForward(i, offsetBy: distance)
        : offsetBackward(i, offsetBy: distance)
  }
  
  @usableFromInline
  internal func offsetForward(_ i: Index, offsetBy distance: Int) -> Index {
    assert(distance > 0)
    return makeOffsetIndex(
      from: i, baseBound: base.endIndex, baseDistance: distance * chunkCount
    )
  }
  
  @usableFromInline
  internal func offsetBackward(_ i: Index, offsetBy distance: Int) -> Index {
    assert(distance < 0)
    if i.baseRange.lowerBound == base.endIndex {
      let remainder = base.count%chunkCount
      // We have to take it into account when calculating offsets.
      if remainder != 0 {
        // Distance "minus" one(at this point distance is negative) because we
        // need to adjust for the last position that have a variadic(remainder)
        // number of elements.
        let baseDistance = ((distance + 1) * chunkCount) - remainder
        return makeOffsetIndex(
          from: i, baseBound: base.startIndex, baseDistance: baseDistance
        )
      }
    }
    return makeOffsetIndex(
      from: i, baseBound: base.startIndex, baseDistance: distance * chunkCount
    )
  }
  
  // Helper to compute index(offsetBy:) index.
  @inline(__always)
  private func makeOffsetIndex(
    from i: Index, baseBound: Base.Index, baseDistance: Int
  ) -> Index {
    let baseStartIdx = base.index(
      i.baseRange.lowerBound, offsetBy: baseDistance,
      limitedBy: baseBound
    ) ?? baseBound
    
    let baseEndIdx = base.index(
      baseStartIdx, offsetBy: chunkCount, limitedBy: base.endIndex
    ) ?? base.endIndex
    
    return Index(_baseRange: baseStartIdx..<baseEndIdx)
  }
}

extension Collection {
  /// Returns a `ChunkedCollection<Self>` view presenting the elements
  /// in chunks with count of the given count parameter.
  ///
  /// - Parameter size: The size of the chunks. If the count parameter
  ///   is evenly divided by the count of the base `Collection` all the
  ///   chunks will have the count equals to size.
  ///   Otherwise, the last chunk will contain the remaining elements.
  ///
  ///     let c = [1, 2, 3, 4, 5, 6, 7, 8, 9, 10]
  ///     print(c.chunks(ofCount: 5).map(Array.init))
  ///     // [[1, 2, 3, 4, 5], [6, 7, 8, 9, 10]]
  ///
  ///     print(c.chunks(ofCount: 3).map(Array.init))
  ///     // [[1, 2, 3], [4, 5, 6], [7, 8, 9], [10]]
  ///
  /// - Complexity: O(1)
  @inlinable
  public func chunks(ofCount count: Int) -> ChunkedByCount<Self> {
    precondition(count > 0, "Cannot chunk with count <= 0!")
    return ChunkedByCount(_base: self, _chunkCount: count)
  }
}

// Conditional conformances.
extension ChunkedByCount: Equatable where Base: Equatable {}

// Since we have another stored property of type `Index` on the
// collection, synthesis of `Hashble` conformace would require
// a `Base.Index: Hashable` constraint, so we implement the hasher
// only in terms of `base`. Since the computed index is based on it,
// it should not make a difference here.
extension ChunkedByCount: Hashable where Base: Hashable {
  public func hash(into hasher: inout Hasher) {
    hasher.combine(base)
  }
}

// Lazy conditional conformance.
extension ChunkedByCount: LazySequenceProtocol
  where Base: LazySequenceProtocol {}
extension ChunkedByCount: LazyCollectionProtocol
  where Base: LazyCollectionProtocol {}<|MERGE_RESOLUTION|>--- conflicted
+++ resolved
@@ -301,11 +301,7 @@
   internal let chunkCount: Int
   
   @usableFromInline
-<<<<<<< HEAD
-  internal var cachedStartUpperBound: Base.Index
-=======
   internal var startUpperBound: Base.Index
->>>>>>> f89fe8fa
 
   /// Creates a view instance that presents the elements of the given collection
   /// as `SubSequence` chunks with the given count, caching the given index for
@@ -316,7 +312,7 @@
   internal init(_base: Base, _chunkCount: Int, _firstChunkEnd: Base.Index) {
     self.base = _base
     self.chunkCount = _chunkCount
-    self.cachedStartUpperBound = _firstChunkEnd
+    self.startUpperBound = _firstChunkEnd
   }
   ///  Creates a view instance that presents the elements of `base`
   ///  in `SubSequence` chunks of the given count.
@@ -326,16 +322,9 @@
   internal init(_base: Base, _chunkCount: Int) {
     // Compute the start index upfront in order to make
     // start index a O(1) lookup.
-<<<<<<< HEAD
     let baseEnd = _base.index(_base.startIndex, offsetBy: _chunkCount,
                               limitedBy: _base.endIndex) ?? _base.endIndex
     self.init(_base: _base, _chunkCount: _chunkCount, _firstChunkEnd: baseEnd)
-=======
-    self.startUpperBound = _base.index(
-      _base.startIndex, offsetBy: _chunkCount,
-      limitedBy: _base.endIndex
-    ) ?? _base.endIndex
->>>>>>> f89fe8fa
   }
 }
 
@@ -346,11 +335,7 @@
   /// - Complexity: O(1)
   @inlinable
   public var startIndex: Index {
-<<<<<<< HEAD
-    Index(_baseRange: base.startIndex..<cachedStartUpperBound)
-=======
     Index(_baseRange: base.startIndex..<startUpperBound)
->>>>>>> f89fe8fa
   }
   @inlinable
   public var endIndex: Index {
@@ -387,23 +372,6 @@
   }
 }
 
-<<<<<<< HEAD
-=======
-extension ChunkedByCount.Index: Comparable {
-  @inlinable
-  public static func == (lhs: ChunkedByCount.Index,
-                         rhs: ChunkedByCount.Index) -> Bool {
-    lhs.baseRange.lowerBound == rhs.baseRange.lowerBound
-  }
-  
-  @inlinable
-  public static func < (lhs: ChunkedByCount.Index,
-                        rhs: ChunkedByCount.Index) -> Bool {
-    lhs.baseRange.lowerBound < rhs.baseRange.lowerBound
-  }
-}
-
->>>>>>> f89fe8fa
 extension ChunkedByCount:
   BidirectionalCollection, RandomAccessCollection
 where Base: RandomAccessCollection {
